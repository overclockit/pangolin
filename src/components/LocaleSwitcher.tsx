import { useLocale } from "next-intl";
import LocaleSwitcherSelect from "./LocaleSwitcherSelect";

export default function LocaleSwitcher() {
    const locale = useLocale();

<<<<<<< HEAD
  return (
    <LocaleSwitcherSelect
      label="Select language"
      defaultValue={locale}
      items={[
        {
            value: 'en-US',
            label: 'English'
        },
        {
            value: 'fr-FR',
            label: "Français"
        },
        {
            value: 'de-DE',
            label: 'Deutsch'
        },
        {
            value: 'it-IT',
            label: 'Italiano'
        },
        {
            value: 'nl-NL',
            label: 'Nederlands'
        },
        {
            value: 'pl-PL',
            label: 'Polski'
        },
        {
            value: 'pt-PT',
            label: 'Português'
        },
        {
            value: 'es-ES',
            label: 'Español'
        },
        {
            value: 'tr-TR',
            label: 'Türkçe'
        },
        {
            value: 'zh-CN',
            label: '简体中文'
        },
        {
            value: 'nb-NO',
            label: 'Norsk (Bokmål)'
        }
      ]}
    />
  );
=======
    return (
        <LocaleSwitcherSelect
            label="Select language"
            defaultValue={locale}
            items={[
                {
                    value: "en-US",
                    label: "English"
                },
                {
                    value: "fr-FR",
                    label: "Français"
                },
                {
                    value: "de-DE",
                    label: "Deutsch"
                },
                {
                    value: "it-IT",
                    label: "Italiano"
                },
                {
                    value: "nl-NL",
                    label: "Nederlands"
                },
                {
                    value: "pl-PL",
                    label: "Polski"
                },
                {
                    value: "pt-PT",
                    label: "Português"
                },
                {
                    value: "es-ES",
                    label: "Español"
                },
                {
                    value: "tr-TR",
                    label: "Türkçe"
                },
                {
                    value: "zh-CN",
                    label: "简体中文"
                },
                {
                    value: "ko-KR",
                    label: "한국어"
                }
            ]}
        />
    );
>>>>>>> e6589308
}<|MERGE_RESOLUTION|>--- conflicted
+++ resolved
@@ -4,60 +4,6 @@
 export default function LocaleSwitcher() {
     const locale = useLocale();
 
-<<<<<<< HEAD
-  return (
-    <LocaleSwitcherSelect
-      label="Select language"
-      defaultValue={locale}
-      items={[
-        {
-            value: 'en-US',
-            label: 'English'
-        },
-        {
-            value: 'fr-FR',
-            label: "Français"
-        },
-        {
-            value: 'de-DE',
-            label: 'Deutsch'
-        },
-        {
-            value: 'it-IT',
-            label: 'Italiano'
-        },
-        {
-            value: 'nl-NL',
-            label: 'Nederlands'
-        },
-        {
-            value: 'pl-PL',
-            label: 'Polski'
-        },
-        {
-            value: 'pt-PT',
-            label: 'Português'
-        },
-        {
-            value: 'es-ES',
-            label: 'Español'
-        },
-        {
-            value: 'tr-TR',
-            label: 'Türkçe'
-        },
-        {
-            value: 'zh-CN',
-            label: '简体中文'
-        },
-        {
-            value: 'nb-NO',
-            label: 'Norsk (Bokmål)'
-        }
-      ]}
-    />
-  );
-=======
     return (
         <LocaleSwitcherSelect
             label="Select language"
@@ -106,9 +52,11 @@
                 {
                     value: "ko-KR",
                     label: "한국어"
-                }
+                },
+                {
+                    value: "nb-NO",
+                    label: "Norsk (Bokmål)"
             ]}
         />
     );
->>>>>>> e6589308
 }